#!/usr/bin/env python3

# Winter Guerra <winterg@mit.edu>
# August 3nd, 2018

import fire
import glob2, glob, os, sys, re, yaml, csv, shutil, subprocess, re
import numpy as np
import time
import threading
from pathos.multiprocessing import Pool

import importlib
from compressLosslessVideo import *

defaultPlaybackRate = 0.05 # For 2x RGBD feeds

#defaultTrajectoryList = [ "egg", "sphinx", "halfMoon", "oval", "ampersand", "dice", "bentDice", "thrice", "tiltedThrice", "winter", "clover", "mouse", "patrick", "picasso", "sid", "star", "cameraCalibration"]
defaultTrajectoryList = [ "egg", "sphinx", "halfMoon", "oval", "ampersand", "dice", "bentDice", "thrice", "tiltedThrice", "winter", "clover", "mouse", "patrick", "picasso", "sid", "star"]

def runRendersOnDataset(datasetFolder, renderDir, renderPrefix, trajectoryFolders = defaultTrajectoryList, experimentList = [], bagfileWhitelistFile=None):

    devnull = open(os.devnull, 'wb') #python >= 2.4

    config = yaml.safe_load( file(os.path.join(datasetFolder,"trajectoryOffsets.yaml"),'r') )

    if (bagfileWhitelistFile):
        bagfileWhitelist = [line.rstrip('\n') for line in open(bagfileWhitelistFile)]

    # Only select folders that we have offsets for
    # print config["unitySettings"]
#    trajectoryFolders = [ traj for traj in config["unitySettings"].keys()]

    print("Rendering the following trajectories: ")
    print(trajectoryFolders)

    for trajectoryFolder in trajectoryFolders:
        
        # iterate through trajectory environments
        for experiment in config["unitySettings"][trajectoryFolder]:

            if (len(experimentList) is 0 or experiment["name"] in experimentList):

                # Get universal render offset and convert to values compatible with TF
                renderOffsetArray = -1 * np.array(experiment["offset"])
                renderOffsetTranslation = renderOffsetArray[:3]
                theta = renderOffsetArray[3]
                renderOffsetRotation = np.array([0,0,np.sin(theta*np.pi/360.0),np.cos(theta*np.pi/360.0)])

                # Find all '*.bag' files in folder
                bagFiles = glob2.glob( os.path.join(datasetFolder, trajectoryFolder, '**/*.bag') )

                # Check that this experiment is applicable to this particular subset of logs
                subsetConstraint = experiment.get("yawDirectionConstraint","")            
                bagFiles = [f for f in bagFiles if subsetConstraint in f]
                # print bagFiles

                # Check that this bagfile is on the whitelist
                if (bagfileWhitelistFile):
                    bagFiles = [f for f in bagFiles if os.path.join(os.path.dirname(f), experiment["name"]) in bagfileWhitelist]
                print bagFiles
                
                #bagFiles = [traj for traj in bagFiles if fileName in traj]
                # print bagFiles

                # Render these trajectories
                for bagFile in bagFiles:

                    print("========================================")
                    print("Starting rendering of: " + bagFile)
                     
                    bagPathStem = bagFile[:-4]
                    bagDirectory = os.path.dirname(bagFile)

                    # Get per-trajectory centering offset.
                    offsetPath = os.path.join(bagDirectory,"flightNormalizationOffset.csv")
                    trajectoryOffsetArray = np.loadtxt(offsetPath, delimiter=',')
                    trajectoryOffsetString = " ".join( map(str,trajectoryOffsetArray) ) + " 0 0 0 1"
                    # Clean output directory
                    outputDir = "{}_{}_{}".format(bagPathStem, experiment["name"], renderPrefix)
                    try:
                       shutil.rmtree(renderDir)
                    except:
                        pass
                    try:
                        shutil.rmtree(outputDir)
                    except:
                        pass

                    os.mkdir(outputDir)
                    os.mkdir(renderDir)

     
                    # Generate timestamp file based on timestamp files left from the ISER dataset (120hz).
                    # NOTE: This file might not exist if the rosbag file is new (Egg trajectories).
                    
                    ISERDataset120HzTimestamps = np.genfromtxt(os.path.join(bagDirectory,"csv","camera_l_slash_camera_info.csv"), delimiter=',',skip_header=1,usecols=[0],dtype=np.uint64)

                    timestampFile = os.path.join(renderDir, "timestampsToRender.csv") 
                    np.savetxt(timestampFile, ISERDataset120HzTimestamps, delimiter=",", fmt='%u')
                    np.savetxt(os.path.join(outputDir,"120hzTimestamps.csv"), ISERDataset120HzTimestamps, delimiter=",", fmt='%u')

                    # Adjust playback rate to be slower if in the NYC_Subway, because raycasting is slow in that environment
                    adjustedPlaybackRate = defaultPlaybackRate/2.0 if (experiment["environment"] in ["NYC_Subway","NYC_Subway_Moving_Train"]) else defaultPlaybackRate
                    # Run render command
                    #command = "roslaunch flightgoggles blackbirdDataset.launch bagfile_path:='{}' output_folder:='{}' framerate:='120' scene_filename:='{}' trajectory_offset_transform:='{}' render_offset_rotation:='{}' render_offset_translation:='{}'".format(bagFile, renderDir, experiment["environment"], trajectoryOffsetString, " ".join(map(str,renderOffsetRotation)), " ".join(map(str,renderOffsetTranslation)))
                    
                    command = "roslaunch flightgoggles blackbirdDataset.launch bagfile_path:='{}' output_folder:='{}' timestampfile_path:='{}' scene_filename:='{}' scene_scale:='{}' playback_rate:='{}' trajectory_offset_transform:='{}' render_offset_rotation:='{}' render_offset_translation:='{}'".format(bagFile, renderDir, timestampFile, experiment["environment"], experiment.get("scene_scale", 1.0), adjustedPlaybackRate, trajectoryOffsetString, " ".join(map(str,renderOffsetRotation)), " ".join(map(str,renderOffsetTranslation)))

                    print(command)

                    process = subprocess.Popen(command, shell=True) #, stdout=devnull)
                    process.wait()

                    # Loop through output folders and compress files (in parallel).
                    def compressVideo(_folder_name):
                        subfolder_name = _folder_name.split('/')[-2]
                        print(subfolder_name)

                        # Compress files and move to final destination
<<<<<<< HEAD
                        if ("Segmented" in subfolder_name or "Depth" in subfolder_name ):
                            print "Compressing image feed to PNG tarball"
                            compressVideoTarball(_folder_name, ".ppm", output_folder=os.path.join(outputDir, subfolder_name))           
                        else:
                            print "Compressing RGB/Gray image feed to lossless HEVC"
=======
                        if ("Segmented" in subfolder_name):
                            print("Compressing Segmentation image feed to PNG tarball")
                            compressVideoTarball(_folder_name, ".ppm", output_folder=os.path.join(outputDir, subfolder_name))           
                        else:
                            print("Compressing RGB/Gray/Depth image feed to lossless HEVC")
>>>>>>> 8cd67e3c
                            compressLosslessVideo(_folder_name, ".ppm", output_folder=os.path.join(outputDir, subfolder_name))           

                    #p = Pool()
                    #map(compressVideo, glob.glob(os.path.join(renderDir, "*/")))

                    for d in glob.glob(os.path.join(renderDir, "*/")):
                        compressVideo(d)
                    
                    print("Finished rendering of: " + bagFile)

                    time.sleep(2)


if __name__ == '__main__':
    fire.Fire(runRendersOnDataset)
    # fire.Fire(runRenderOnCSV)<|MERGE_RESOLUTION|>--- conflicted
+++ resolved
@@ -118,19 +118,11 @@
                         print(subfolder_name)
 
                         # Compress files and move to final destination
-<<<<<<< HEAD
                         if ("Segmented" in subfolder_name or "Depth" in subfolder_name ):
                             print "Compressing image feed to PNG tarball"
                             compressVideoTarball(_folder_name, ".ppm", output_folder=os.path.join(outputDir, subfolder_name))           
                         else:
                             print "Compressing RGB/Gray image feed to lossless HEVC"
-=======
-                        if ("Segmented" in subfolder_name):
-                            print("Compressing Segmentation image feed to PNG tarball")
-                            compressVideoTarball(_folder_name, ".ppm", output_folder=os.path.join(outputDir, subfolder_name))           
-                        else:
-                            print("Compressing RGB/Gray/Depth image feed to lossless HEVC")
->>>>>>> 8cd67e3c
                             compressLosslessVideo(_folder_name, ".ppm", output_folder=os.path.join(outputDir, subfolder_name))           
 
                     #p = Pool()
